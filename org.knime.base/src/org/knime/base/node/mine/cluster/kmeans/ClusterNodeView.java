/*
 * --------------------------------------------------------------------- *
 * This source code, its documentation and all appendant files
 * are protected by copyright law. All rights reserved.
 *
 * Copyright, 2003 - 2007
 * University of Konstanz, Germany
 * Chair for Bioinformatics and Information Mining (Prof. M. Berthold)
 * and KNIME GmbH, Konstanz, Germany
 *
 * You may not modify, publish, transmit, transfer or sell, reproduce,
 * create derivative works from, distribute, perform, display, or in
 * any way exploit any of the content, in whole or in part, except as
 * otherwise expressly permitted in writing by the copyright owner or
 * as specified in the license file distributed with this product.
 *
 * If you have any questions please contact the copyright holder:
 * website: www.knime.org
 * email: contact@knime.org
 * --------------------------------------------------------------------- *
 */
package org.knime.base.node.mine.cluster.kmeans;

import java.awt.BorderLayout;
import java.awt.Color;
import java.awt.Component;
import java.awt.event.ActionEvent;
import java.awt.event.ActionListener;
import java.awt.event.MouseAdapter;
import java.awt.event.MouseEvent;
import java.util.HashSet;
import java.util.Set;

import javax.swing.JComponent;
import javax.swing.JMenu;
import javax.swing.JMenuItem;
import javax.swing.JPanel;
import javax.swing.JPopupMenu;
import javax.swing.JScrollPane;
import javax.swing.JTree;
import javax.swing.tree.DefaultMutableTreeNode;
import javax.swing.tree.DefaultTreeCellRenderer;
import javax.swing.tree.DefaultTreeModel;
import javax.swing.tree.TreePath;

import org.knime.core.data.RowKey;
import org.knime.core.data.property.ColorAttr;
import org.knime.core.node.NodeView;
import org.knime.core.node.property.hilite.HiLiteListener;
import org.knime.core.node.property.hilite.KeyEvent;


/**
 * @author Michael Berthold, University of Konstanz
 */
public class ClusterNodeView extends NodeView implements HiLiteListener {

    // private static final NodeLogger LOGGER = NodeLogger.getLogger(
    // ClusterNodeView.class);

    // components holding information about ClusterModel
    private final JTree m_jtree; // contents of this tree will be updated

    private Set<RowKey> m_selected;

    private static final String HILITE = "Hilite selected";

    private static final String UNHILITE = "Unhilte selected";

    private static final String UNHILITE_ALL = "Clear hilite";

    private JMenu m_hiliteMenu;

    private static final int HILITE_POS = 0;

    private static final int UNHILITE_POS = 1;

    private static final int CLEAR_POS = 2;

    /**
     * Constructor - set name of view and
     * {@link org.knime.core.node.NodeModel}.
     * 
     * @param nodeModel the underlying model
     */
    public ClusterNodeView(final ClusterNodeModel nodeModel) {
        super(nodeModel);
        JComponent myComp = new JPanel();
        myComp.setLayout(new BorderLayout());
        m_selected = new HashSet<RowKey>();
        m_jtree = new JTree();
        m_jtree.setCellRenderer(new ClusterTreeCellRenderer());
        m_jtree.addMouseListener(new MouseAdapter() {
            private boolean m_openPopup = false;

            @Override
            public void mouseReleased(final MouseEvent e) {
                if (!e.isControlDown()) {
                    m_selected.clear();
                }
                m_openPopup = false;
                if (m_jtree.getSelectionPaths() == null) {
                    return;
                }
                for (TreePath path : m_jtree.getSelectionPaths()) {
                    if (path.getLastPathComponent() 
                            instanceof ClusterMutableTreeNode) {
                        RowKey rowKey = ((ClusterMutableTreeNode)path
                                .getLastPathComponent()).getRowId();
                        m_selected.add(rowKey);
                        m_openPopup = true;
                    }
                }
                if (e.isPopupTrigger() && m_openPopup) {
                    openPopupMenu(e);
                }
            }
        });
        myComp.add(new JScrollPane(m_jtree));
        myComp.addMouseListener(new MouseAdapter() {
            @Override
            public void mouseReleased(final MouseEvent e) {
                boolean selected = m_selected.size() > 0;
                m_hiliteMenu.getMenuComponent(HILITE_POS).setEnabled(selected);
                boolean hasHilite = ((ClusterNodeModel)getNodeModel())
                        .getHiLiteHandler().getHiLitKeys().size() > 0;
                m_hiliteMenu.getMenuComponent(UNHILITE_POS).setEnabled(
                        selected && hasHilite);
                m_hiliteMenu.getMenuComponent(CLEAR_POS).setEnabled(
                        selected && hasHilite);
            }
        });
        m_hiliteMenu = getHiLiteMenu();
        super.getJMenuBar().add(m_hiliteMenu);
        super.setComponent(myComp);
    }
    
    /**
     * {@inheritDoc}
     */
    @Override
    protected ClusterNodeModel getNodeModel() {
        return (ClusterNodeModel) super.getNodeModel();
    }

    private JMenu getHiLiteMenu() {
        JMenu menu = new JMenu("Hilite");
        JMenuItem item = new JMenuItem(HILITE);
        item.addActionListener(new ActionListener() {
            /**
             * {@inheritDoc}
             */
            public void actionPerformed(final ActionEvent arg0) {
                ((ClusterNodeModel)getNodeModel()).getHiLiteHandler()
                    .fireHiLiteEvent(m_selected);
            }
        });
        menu.add(item);
        item = new JMenuItem(UNHILITE);
        item.addActionListener(new ActionListener() {
            /**
             * {@inheritDoc}
             */
            public void actionPerformed(final ActionEvent arg0) {
                ((ClusterNodeModel)getNodeModel()).getHiLiteHandler()
                .fireUnHiLiteEvent(m_selected);
            }
        });
        menu.add(item);
        item = new JMenuItem(UNHILITE_ALL);
        item.addActionListener(new ActionListener() {
            /**
             * {@inheritDoc}
             */
            public void actionPerformed(final ActionEvent arg0) {
                ((ClusterNodeModel)getNodeModel()).getHiLiteHandler()
                        .fireClearHiLiteEvent();
            }
        });
        menu.add(item);
        return menu;
    }

    private void openPopupMenu(final MouseEvent e) {
        JPopupMenu menu = new JPopupMenu();
        JMenuItem item = new JMenuItem(HILITE);
        item.addActionListener(new ActionListener() {

            /**
             * {@inheritDoc}
             */
            public void actionPerformed(final ActionEvent arg0) {
                ((ClusterNodeModel)getNodeModel()).getHiLiteHandler()
                    .fireHiLiteEvent(m_selected);
            }

        });
        menu.add(item);
        item = new JMenuItem(UNHILITE);
        item.addActionListener(new ActionListener() {

            /**
             * {@inheritDoc}
             */
            public void actionPerformed(final ActionEvent arg0) {
                ((ClusterNodeModel)getNodeModel()).getHiLiteHandler()
                    .fireUnHiLiteEvent(m_selected);
            }

        });
        menu.add(item);
        item = new JMenuItem(UNHILITE_ALL);
        item.addActionListener(new ActionListener() {

            /**
             * {@inheritDoc}
             */
            public void actionPerformed(final ActionEvent arg0) {
                ((ClusterNodeModel)getNodeModel()).getHiLiteHandler()
                        .fireClearHiLiteEvent();
            }
        });
        menu.add(item);
        menu.show(e.getComponent(), e.getX(), e.getY());
    }

    /**
     * {@inheritDoc}
     */
    public void hiLite(final KeyEvent event) {
        getComponent().repaint();
        ((ClusterNodeModel)getNodeModel()).getHiLiteHandler().fireHiLiteEvent(
                event.keys());
    }

    /**
     * {@inheritDoc}
     */
    public void unHiLite(final KeyEvent event) {
        getComponent().repaint();
        ((ClusterNodeModel)getNodeModel()).getHiLiteHandler().fireUnHiLiteEvent(
                event.keys());
    }


    /**
     * {@inheritDoc}
     */
<<<<<<< HEAD
    public void unHiLiteAll() {
        ((ClusterNodeModel)getNodeModel()).getHiLiteHandler()
            .fireClearHiLiteEvent();
=======
    public void unHiLiteAll(final KeyEvent event) {
        getNodeModel().getHiLiteHandler().fireClearHiLiteEvent();
>>>>>>> e116f9a6
        getComponent().repaint();
    }

    /**
     * {@inheritDoc}
     */
    @Override
    protected void onOpen() {
        ((ClusterNodeModel)getNodeModel()).getHiLiteHandler()
                .addHiLiteListener(this);
    }

    /**
     * {@inheritDoc}
     */
    @Override
    protected void onClose() {
        // nothing to do, listeners are unregistered elsewhere
        ((ClusterNodeModel)getNodeModel()).getHiLiteHandler()
                .removeHiLiteListener(this);
    }

    /**
     * Update content of view - in this case fill TreeModel of JTree with new
     * information or a message indicating nonexistend or erronous model.
     * 
     * @see java.util.Observer#update(java.util.Observable, java.lang.Object)
     */
    @Override
    public final void modelChanged() {
        DefaultMutableTreeNode root = null;
        if (getNodeModel() == null) { // do we even have a NodeModel?
            root = new DefaultMutableTreeNode("No Model");
        } else if (!(getNodeModel() instanceof ClusterNodeModel)) {
            // if it's not the correct type of model, say so (shouldn't happen)
            root = new DefaultMutableTreeNode("Wrong type of Model!");
        } else { // check for empty cluster model before adding content to
            // tree
<<<<<<< HEAD
            ClusterNodeModel myModel = (ClusterNodeModel)getNodeModel();
=======
            ClusterNodeModel myModel = (ClusterNodeModel) getNodeModel();
>>>>>>> e116f9a6
            if (!myModel.hasModel()) {
                root = new DefaultMutableTreeNode("Empty Model");
            } else { // put cluster info into the tree
                root = new DefaultMutableTreeNode(myModel.getNumClusters()
                        + " Clusters");
                DefaultMutableTreeNode clusterParent; // TreeNode for cluster
                // c
                for (int c = 0; c < myModel.getNumClusters(); c++) {
                    // add information about coverage and center vector
                    clusterParent = new ClusterMutableTreeNode(
                            ClusterNodeModel.CLUSTER + c + " (coverage: "
                                    + myModel.getClusterCoverage(c) + ")",
                            new RowKey(ClusterNodeModel.CLUSTER + c));
                    for (int i = 0; i < myModel.getNrUsedColumns(); i++) {
                        clusterParent.add(new DefaultMutableTreeNode(
                                  myModel.getFeatureName(i) + " = "
                                + myModel.getClusterCenter(c)[i]));
                    }
                    root.add(clusterParent);
                }
            }
        }
        // set new JTreeModel
        m_jtree.setModel(new DefaultTreeModel(root));
    }

    private class ClusterMutableTreeNode extends DefaultMutableTreeNode {

        private final RowKey m_rowId;

        /**
         * Constructor like super but stores also the row key for hiliting
         * purposes.
         * 
         * @param o the object to be displayed
         * @param rowId the row key srtored internally
         */
        public ClusterMutableTreeNode(final Object o, final RowKey rowId) {
            super(o);
            m_rowId = rowId;
        }

        /**
         * @return the internally stored row key of the cluster
         */
        public RowKey getRowId() {
            return m_rowId;
        }

    }

    private class ClusterTreeCellRenderer extends DefaultTreeCellRenderer {

        private boolean m_isHilite = false;

        /**
         * {@inheritDoc}
         */
        @Override
        public Component getTreeCellRendererComponent(final JTree tree,
                final Object value, final boolean sel, final boolean expanded,
                final boolean leaf, final int row, final boolean hasFoc) {
            if (value instanceof ClusterMutableTreeNode) {
                // can cast and check whether it is hilited
                ClusterMutableTreeNode node = (ClusterMutableTreeNode)value;
                m_isHilite = ((ClusterNodeModel)getNodeModel())
                        .getHiLiteHandler().isHiLit(node.getRowId());
            } else {
                m_isHilite = false;
            }
            if (sel) {
                if (m_isHilite) {
                    setBackgroundSelectionColor(ColorAttr.SELECTED_HILITE);
                } else {
                    setBackgroundSelectionColor(ColorAttr.SELECTED);
                }
            } else {
                if (m_isHilite) {
                    setBackgroundNonSelectionColor(ColorAttr.HILITE);
                } else {
                    setBackgroundNonSelectionColor(ColorAttr.BACKGROUND);
                }
            }
            setTextSelectionColor(Color.BLACK);
            setTextNonSelectionColor(Color.BLACK);
            return super.getTreeCellRendererComponent(tree, value, sel,
                    expanded, leaf, row, hasFoc);
        }
    }
}<|MERGE_RESOLUTION|>--- conflicted
+++ resolved
@@ -3,7 +3,7 @@
  * This source code, its documentation and all appendant files
  * are protected by copyright law. All rights reserved.
  *
- * Copyright, 2003 - 2007
+ * Copyright, 2003 - 2008
  * University of Konstanz, Germany
  * Chair for Bioinformatics and Information Mining (Prof. M. Berthold)
  * and KNIME GmbH, Konstanz, Germany
@@ -122,7 +122,7 @@
             public void mouseReleased(final MouseEvent e) {
                 boolean selected = m_selected.size() > 0;
                 m_hiliteMenu.getMenuComponent(HILITE_POS).setEnabled(selected);
-                boolean hasHilite = ((ClusterNodeModel)getNodeModel())
+                boolean hasHilite = getNodeModel()
                         .getHiLiteHandler().getHiLitKeys().size() > 0;
                 m_hiliteMenu.getMenuComponent(UNHILITE_POS).setEnabled(
                         selected && hasHilite);
@@ -151,8 +151,7 @@
              * {@inheritDoc}
              */
             public void actionPerformed(final ActionEvent arg0) {
-                ((ClusterNodeModel)getNodeModel()).getHiLiteHandler()
-                    .fireHiLiteEvent(m_selected);
+                getNodeModel().getHiLiteHandler().fireHiLiteEvent(m_selected);
             }
         });
         menu.add(item);
@@ -162,8 +161,7 @@
              * {@inheritDoc}
              */
             public void actionPerformed(final ActionEvent arg0) {
-                ((ClusterNodeModel)getNodeModel()).getHiLiteHandler()
-                .fireUnHiLiteEvent(m_selected);
+                getNodeModel().getHiLiteHandler().fireUnHiLiteEvent(m_selected);
             }
         });
         menu.add(item);
@@ -173,8 +171,7 @@
              * {@inheritDoc}
              */
             public void actionPerformed(final ActionEvent arg0) {
-                ((ClusterNodeModel)getNodeModel()).getHiLiteHandler()
-                        .fireClearHiLiteEvent();
+                getNodeModel().getHiLiteHandler().fireClearHiLiteEvent();
             }
         });
         menu.add(item);
@@ -190,8 +187,7 @@
              * {@inheritDoc}
              */
             public void actionPerformed(final ActionEvent arg0) {
-                ((ClusterNodeModel)getNodeModel()).getHiLiteHandler()
-                    .fireHiLiteEvent(m_selected);
+                getNodeModel().getHiLiteHandler().fireHiLiteEvent(m_selected);
             }
 
         });
@@ -203,8 +199,7 @@
              * {@inheritDoc}
              */
             public void actionPerformed(final ActionEvent arg0) {
-                ((ClusterNodeModel)getNodeModel()).getHiLiteHandler()
-                    .fireUnHiLiteEvent(m_selected);
+                getNodeModel().getHiLiteHandler().fireUnHiLiteEvent(m_selected);
             }
 
         });
@@ -216,8 +211,7 @@
              * {@inheritDoc}
              */
             public void actionPerformed(final ActionEvent arg0) {
-                ((ClusterNodeModel)getNodeModel()).getHiLiteHandler()
-                        .fireClearHiLiteEvent();
+                getNodeModel().getHiLiteHandler().fireClearHiLiteEvent();
             }
         });
         menu.add(item);
@@ -229,8 +223,7 @@
      */
     public void hiLite(final KeyEvent event) {
         getComponent().repaint();
-        ((ClusterNodeModel)getNodeModel()).getHiLiteHandler().fireHiLiteEvent(
-                event.keys());
+        getNodeModel().getHiLiteHandler().fireHiLiteEvent(event.keys());
     }
 
     /**
@@ -238,22 +231,15 @@
      */
     public void unHiLite(final KeyEvent event) {
         getComponent().repaint();
-        ((ClusterNodeModel)getNodeModel()).getHiLiteHandler().fireUnHiLiteEvent(
-                event.keys());
-    }
-
-
-    /**
-     * {@inheritDoc}
-     */
-<<<<<<< HEAD
-    public void unHiLiteAll() {
-        ((ClusterNodeModel)getNodeModel()).getHiLiteHandler()
-            .fireClearHiLiteEvent();
-=======
+        getNodeModel().getHiLiteHandler().fireUnHiLiteEvent(event.keys());
+    }
+
+
+    /**
+     * {@inheritDoc}
+     */
     public void unHiLiteAll(final KeyEvent event) {
         getNodeModel().getHiLiteHandler().fireClearHiLiteEvent();
->>>>>>> e116f9a6
         getComponent().repaint();
     }
 
@@ -262,8 +248,7 @@
      */
     @Override
     protected void onOpen() {
-        ((ClusterNodeModel)getNodeModel()).getHiLiteHandler()
-                .addHiLiteListener(this);
+        getNodeModel().getHiLiteHandler().addHiLiteListener(this);
     }
 
     /**
@@ -272,8 +257,7 @@
     @Override
     protected void onClose() {
         // nothing to do, listeners are unregistered elsewhere
-        ((ClusterNodeModel)getNodeModel()).getHiLiteHandler()
-                .removeHiLiteListener(this);
+        getNodeModel().getHiLiteHandler().removeHiLiteListener(this);
     }
 
     /**
@@ -287,16 +271,9 @@
         DefaultMutableTreeNode root = null;
         if (getNodeModel() == null) { // do we even have a NodeModel?
             root = new DefaultMutableTreeNode("No Model");
-        } else if (!(getNodeModel() instanceof ClusterNodeModel)) {
-            // if it's not the correct type of model, say so (shouldn't happen)
-            root = new DefaultMutableTreeNode("Wrong type of Model!");
         } else { // check for empty cluster model before adding content to
             // tree
-<<<<<<< HEAD
-            ClusterNodeModel myModel = (ClusterNodeModel)getNodeModel();
-=======
             ClusterNodeModel myModel = (ClusterNodeModel) getNodeModel();
->>>>>>> e116f9a6
             if (!myModel.hasModel()) {
                 root = new DefaultMutableTreeNode("Empty Model");
             } else { // put cluster info into the tree
@@ -362,7 +339,7 @@
             if (value instanceof ClusterMutableTreeNode) {
                 // can cast and check whether it is hilited
                 ClusterMutableTreeNode node = (ClusterMutableTreeNode)value;
-                m_isHilite = ((ClusterNodeModel)getNodeModel())
+                m_isHilite = getNodeModel()
                         .getHiLiteHandler().isHiLit(node.getRowId());
             } else {
                 m_isHilite = false;
