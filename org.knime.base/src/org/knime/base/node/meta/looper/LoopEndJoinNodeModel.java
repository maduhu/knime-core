/*
 * ------------------------------------------------------------------------
 *  Copyright by KNIME GmbH, Konstanz, Germany
 *  Website: http://www.knime.org; Email: contact@knime.org
 *
 *  This program is free software; you can redistribute it and/or modify
 *  it under the terms of the GNU General Public License, Version 3, as
 *  published by the Free Software Foundation.
 *
 *  This program is distributed in the hope that it will be useful, but
 *  WITHOUT ANY WARRANTY; without even the implied warranty of
 *  MERCHANTABILITY or FITNESS FOR A PARTICULAR PURPOSE. See the
 *  GNU General Public License for more details.
 *
 *  You should have received a copy of the GNU General Public License
 *  along with this program; if not, see <http://www.gnu.org/licenses>.
 *
 *  Additional permission under GNU GPL version 3 section 7:
 *
 *  KNIME interoperates with ECLIPSE solely via ECLIPSE's plug-in APIs.
 *  Hence, KNIME and ECLIPSE are both independent programs and are not
 *  derived from each other. Should, however, the interpretation of the
 *  GNU GPL Version 3 ("License") under any applicable laws result in
 *  KNIME and ECLIPSE being a combined program, KNIME GMBH herewith grants
 *  you the additional permission to use and propagate KNIME together with
 *  ECLIPSE with only the license terms in place for ECLIPSE applying to
 *  ECLIPSE and the GNU GPL Version 3 applying for KNIME, provided the
 *  license terms of ECLIPSE themselves allow for the respective use and
 *  propagation of ECLIPSE together with KNIME.
 *
 *  Additional permission relating to nodes for KNIME that extend the Node
 *  Extension (and in particular that are based on subclasses of NodeModel,
 *  NodeDialog, and NodeView) and that only interoperate with KNIME through
 *  standard APIs ("Nodes"):
 *  Nodes are deemed to be separate and independent programs and to not be
 *  covered works.  Notwithstanding anything to the contrary in the
 *  License, the License does not apply to Nodes, you are not required to
 *  license Nodes under the License, and you are granted a license to
 *  prepare and propagate Nodes, in each case even if such Nodes are
 *  propagated with or for interoperation with KNIME.  The owner of a Node
 *  may freely choose the license terms applicable to such Node, including
 *  when such Node is propagated with or for interoperation with KNIME.
 * ------------------------------------------------------------------------
 *
 * History
 *   Oct 12, 2010 (wiswedel): created
 */
package org.knime.base.node.meta.looper;

import java.io.File;
import java.io.IOException;

import org.knime.base.node.preproc.joiner.Joiner;
import org.knime.base.node.preproc.joiner.Joiner2Settings;
import org.knime.base.node.preproc.joiner.Joiner2Settings.CompositionMode;
import org.knime.base.node.preproc.joiner.Joiner2Settings.DuplicateHandling;
import org.knime.base.node.preproc.joiner.Joiner2Settings.JoinMode;
import org.knime.core.data.DataColumnSpec;
import org.knime.core.data.DataColumnSpecCreator;
import org.knime.core.data.DataRow;
import org.knime.core.data.DataTableSpec;
import org.knime.core.node.BufferedDataContainer;
import org.knime.core.node.BufferedDataTable;
import org.knime.core.node.CanceledExecutionException;
import org.knime.core.node.ExecutionContext;
import org.knime.core.node.ExecutionMonitor;
import org.knime.core.node.InvalidSettingsException;
import org.knime.core.node.NodeModel;
import org.knime.core.node.NodeSettingsRO;
import org.knime.core.node.NodeSettingsWO;
import org.knime.core.node.workflow.LoopEndNode;
import org.knime.core.node.workflow.LoopStartNode;
import org.knime.core.node.workflow.LoopStartNodeTerminator;

/**
 * Loop End Node that joins the input table with the previous input
 * (colum wise concatenation).
 *
 * @author Bernd Wiswedel, KNIME.com, Zurich, Switzerland
 */
final class LoopEndJoinNodeModel extends NodeModel implements LoopEndNode {

    /** See bug 6544 - columns 51+ always had " (Iter #1)" appended. True only for deprecated node. */
    private final boolean m_appendIterSuffixForBackwardComp;
    private LoopEndJoinNodeConfiguration m_configuration;
    private BufferedDataTable m_currentAppendTable;
    private int m_iteration = 0;

    LoopEndJoinNodeModel(final boolean appendIterSuffixForBackwardComp6544) {
        super(1, 1);
        m_appendIterSuffixForBackwardComp = appendIterSuffixForBackwardComp6544;
    }

    /** {@inheritDoc} */
    @Override
    protected DataTableSpec[] configure(final DataTableSpec[] inSpecs)
            throws InvalidSettingsException {
        if (m_configuration == null) {
            // auto-guess, dialog added in v2.4
            m_configuration = new LoopEndJoinNodeConfiguration();
        }
        return null;
    }

    /** {@inheritDoc} */
    @Override
    protected BufferedDataTable[] execute(final BufferedDataTable[] inData,
            final ExecutionContext exec) throws Exception {
        boolean hasSameRowsInEachIteration =
            m_configuration.hasSameRowsInEachIteration();
        LoopStartNode startNode = getLoopStartNode();
        if (!(startNode instanceof LoopStartNodeTerminator)) {
            throw new IllegalStateException("Loop end is not connected"
                   + " to matching/corresponding loop start node. You"
                   + " are trying to create an infinite loop!");
        }
        boolean continueLoop =
            !((LoopStartNodeTerminator)startNode).terminateLoop();
        if (m_currentAppendTable == null) {
            m_currentAppendTable = copy(inData[0], false, exec);
        } else if (hasSameRowsInEachIteration) {
            boolean isCacheNew = m_iteration % 50 == 0;
            double amount = isCacheNew ? (1.0 / 3.0) : (1.0 / 2.0);
            ExecutionContext copyCtx = exec.createSubExecutionContext(amount);
            ExecutionContext joinCtx = exec.createSubExecutionContext(amount);
            exec.setProgress("Copying input");
            BufferedDataTable t = copy(inData[0], true, copyCtx);
            copyCtx.setProgress(1.0);
            exec.setProgress("Joining with previous input");
            m_currentAppendTable = exec.createJoinedTable(
                    m_currentAppendTable, t, joinCtx);
            joinCtx.setProgress(1.0);
            if (isCacheNew) {
                exec.setProgress("Caching intermediate results (iteration "
                        + m_iteration + ")");
                ExecutionContext ctx = exec.createSubExecutionContext(amount);
                //copy the whole table every 50 columns (avoids wrapping to much individual tables)
                //In this case the whole table is copied and column names DON'T need to be made unique (bugfix 6544)
                m_currentAppendTable = copy(m_currentAppendTable, m_appendIterSuffixForBackwardComp, ctx);
                ctx.setProgress(1.0);
            }
        } else {
            Joiner2Settings settings = new Joiner2Settings();
            settings.setCompositionMode(CompositionMode.MatchAll);
            settings.setDuplicateColumnSuffix(" (Iter #" + m_iteration + ")");
            settings.setDuplicateHandling(DuplicateHandling.AppendSuffix);
            settings.setEnableHiLite(false);
            // joining on RowIDs, this should not generate new row IDs but
            // only fill missing rows in either table
            settings.setJoinMode(JoinMode.FullOuterJoin);
            settings.setLeftIncludeAll(true);
            settings.setRightIncludeAll(true);
            // TODO to be replaced by Joiner2Settings.ROW_KEY_IDENTIFIER
            // once that is public
            settings.setLeftJoinColumns(new String[] {"$RowID$"});
            settings.setRightJoinColumns(new String[] {"$RowID$"});
            BufferedDataTable left = m_currentAppendTable;
            BufferedDataTable right = copy(inData[0], true,
                    exec.createSubExecutionContext(0.1));
            Joiner joiner = new Joiner(left.getDataTableSpec(),
                    right.getDataTableSpec(), settings);
            m_currentAppendTable = joiner.computeJoinTable(left, right,
                    exec.createSubExecutionContext(0.9));
        }
        m_iteration += 1;
        if (continueLoop) {
            super.continueLoop();
            return null;
        } else {
            return new BufferedDataTable [] {m_currentAppendTable};
        }
    }



<<<<<<< HEAD
        BufferedDataContainer container = exec.createDataContainer(new DataTableSpec(colSpecs));
        i = 0;
        final double rowCount = table.size();
=======
    /**
     * Copies the given table into a new data container. If desired, the column names are made unique beforehand (see
     * {@link #uniqueColumnNames(DataTableSpec)}.
     */
    private BufferedDataTable copy(final BufferedDataTable table, final boolean uniqueColumnNames,
            final ExecutionContext exec) throws CanceledExecutionException {

        DataTableSpec spec;
        if(uniqueColumnNames) {
            spec = uniqueColumnNames(table.getDataTableSpec());
        } else {
            spec = table.getDataTableSpec();
        }
        BufferedDataContainer container = exec.createDataContainer(spec);
        int i = 0;
        final double rowCount = table.getRowCount();
>>>>>>> 79e74278
        for (DataRow r : table) {
            container.addRowToTable(r);
            exec.setProgress((i++) / rowCount, "Copied row " + i + "/"
                    + rowCount + " (\"" + r.getKey() + "\")");
            exec.checkCanceled();
        }
        container.close();
        return container.getTable();
    }

    /**
     * Returns a column spec with unique column names with respect to the already collected columns
     * (m_currentAppendTable). An "Iter # [m_iteration]" is appended to the duplicate column names.
     */
    private DataTableSpec uniqueColumnNames(final DataTableSpec spec) {
        DataColumnSpec[] colSpecs = new DataColumnSpec[spec.getNumColumns()];
        int i = 0;
        for (DataColumnSpec cs : spec) {
            if ((m_currentAppendTable != null) && m_currentAppendTable.getDataTableSpec().containsName(cs.getName())) {
                String newName = cs.getName() + " (Iter #" + m_iteration + ")";
                colSpecs[i++] = new DataColumnSpecCreator(newName, cs.getType()).createSpec();
            } else {
                colSpecs[i++] = cs;
            }
        }
        return new DataTableSpec(colSpecs);
    }

    /** {@inheritDoc} */
    @Override
    protected void reset() {
        m_currentAppendTable = null;
        m_iteration = 0;
    }

    /** {@inheritDoc} */
    @Override
    protected void saveSettingsTo(final NodeSettingsWO settings) {
        if (m_configuration != null) {
            m_configuration.saveConfiguration(settings);
        }
    }

    /** {@inheritDoc} */
    @Override
    protected void validateSettings(final NodeSettingsRO settings)
            throws InvalidSettingsException {
        LoopEndJoinNodeConfiguration c = new LoopEndJoinNodeConfiguration();
        c.loadConfigurationInModel(settings);
    }

    /** {@inheritDoc} */
    @Override
    protected void loadValidatedSettingsFrom(final NodeSettingsRO settings)
            throws InvalidSettingsException {
        LoopEndJoinNodeConfiguration c = new LoopEndJoinNodeConfiguration();
        c.loadConfigurationInModel(settings);
        m_configuration = c;
    }

    /** {@inheritDoc} */
    @Override
    protected void loadInternals(final File nodeInternDir,
            final ExecutionMonitor exec) throws IOException,
            CanceledExecutionException {
        // no op
    }

    /** {@inheritDoc} */
    @Override
    protected void saveInternals(final File nodeInternDir,
            final ExecutionMonitor exec) throws IOException,
            CanceledExecutionException {
        // no op
    }

}<|MERGE_RESOLUTION|>--- conflicted
+++ resolved
@@ -173,11 +173,6 @@
 
 
 
-<<<<<<< HEAD
-        BufferedDataContainer container = exec.createDataContainer(new DataTableSpec(colSpecs));
-        i = 0;
-        final double rowCount = table.size();
-=======
     /**
      * Copies the given table into a new data container. If desired, the column names are made unique beforehand (see
      * {@link #uniqueColumnNames(DataTableSpec)}.
@@ -193,8 +188,7 @@
         }
         BufferedDataContainer container = exec.createDataContainer(spec);
         int i = 0;
-        final double rowCount = table.getRowCount();
->>>>>>> 79e74278
+        final double rowCount = table.size();
         for (DataRow r : table) {
             container.addRowToTable(r);
             exec.setProgress((i++) / rowCount, "Copied row " + i + "/"
