<?xml version="1.0" encoding="UTF-8" standalone="yes"?>
<?pde version="3.1"?>

<product application="org.eclipse.ui.ide.workbench" id="org.eclipse.sdk.ide" name="Eclipse platform" useFeatures="true">


   <configIni use="default"/>

   <launcherArgs>
      <vmArgs>-Xms40m
-Xmx256m
-XX:MaxPermSize=128m
-server</vmArgs>
   </launcherArgs>

   <windowImages/>

   <splash location="org.eclipse.platform" startupForegroundColor="000000" startupMessageRect="7,252,445,20" startupProgressRect="5,275,445,15"/>
   <launcher name="eclipse">
      <solaris/>
      <win useIco="false">
         <bmp/>
      </win>
   </launcher>

   <plugins>
   </plugins>

   <features>
      <feature id="org.eclipse.gef" version="0.0.0"/>
      <feature id="org.eclipse.jdt" version="0.0.0"/>
      <feature id="org.eclipse.pde" version="0.0.0"/>
      <feature id="org.eclipse.platform" version="0.0.0"/>
      <feature id="org.eclipse.rcp" version="0.0.0"/>
      <feature id="org.eclipse.sdk" version="0.0.0"/>
<<<<<<< HEAD
      <feature id="org.knime.features.base.sdk" version="1.3.5.1"/>
      <feature id="org.knime.features.product" version="1.3.5.1"/>
      <feature id="org.knime.features.wizard" version="1.3.5.1"/>
=======
      <feature id="org.knime.features.base.sdk" version="2.0.0.0016392"/>
      <feature id="org.knime.features.wizard" version="2.0.0.0016392"/>
      <feature id="org.knime.features.product" version="2.0.0.0016392"/>
>>>>>>> e116f9a6
   </features>

</product><|MERGE_RESOLUTION|>--- conflicted
+++ resolved
@@ -1,16 +1,18 @@
-<?xml version="1.0" encoding="UTF-8" standalone="yes"?>
+<?xml version="1.0" encoding="UTF-8" standalone="no"?>
 <?pde version="3.1"?>
 
 <product application="org.eclipse.ui.ide.workbench" id="org.eclipse.sdk.ide" name="Eclipse platform" useFeatures="true">
 
+   <aboutInfo/>
 
    <configIni use="default"/>
 
    <launcherArgs>
+      <programArgs>-showsplash
+org.eclipse.platform</programArgs>
       <vmArgs>-Xms40m
 -Xmx256m
--XX:MaxPermSize=128m
--server</vmArgs>
+-XX:MaxPermSize=128m</vmArgs>
    </launcherArgs>
 
    <windowImages/>
@@ -23,25 +25,23 @@
       </win>
    </launcher>
 
+
+   <vm>
+   </vm>
+
    <plugins>
    </plugins>
 
    <features>
+      <feature id="org.eclipse.rcp" version="0.0.0"/>
       <feature id="org.eclipse.gef" version="0.0.0"/>
+      <feature id="org.eclipse.platform" version="0.0.0"/>
       <feature id="org.eclipse.jdt" version="0.0.0"/>
       <feature id="org.eclipse.pde" version="0.0.0"/>
-      <feature id="org.eclipse.platform" version="0.0.0"/>
-      <feature id="org.eclipse.rcp" version="0.0.0"/>
       <feature id="org.eclipse.sdk" version="0.0.0"/>
-<<<<<<< HEAD
-      <feature id="org.knime.features.base.sdk" version="1.3.5.1"/>
-      <feature id="org.knime.features.product" version="1.3.5.1"/>
-      <feature id="org.knime.features.wizard" version="1.3.5.1"/>
-=======
       <feature id="org.knime.features.base.sdk" version="2.0.0.0016392"/>
       <feature id="org.knime.features.wizard" version="2.0.0.0016392"/>
       <feature id="org.knime.features.product" version="2.0.0.0016392"/>
->>>>>>> e116f9a6
    </features>
 
 </product>