/*
 * ------------------------------------------------------------------
 * This source code, its documentation and all appendant files
 * are protected by copyright law. All rights reserved.
 *
 * Copyright, 2003 - 2007
 * University of Konstanz, Germany
 * Chair for Bioinformatics and Information Mining (Prof. M. Berthold)
 * and KNIME GmbH, Konstanz, Germany
 *
 * You may not modify, publish, transmit, transfer or sell, reproduce,
 * create derivative works from, distribute, perform, display, or in
 * any way exploit any of the content, in whole or in part, except as
 * otherwise expressly permitted in writing by the copyright owner or
 * as specified in the license file distributed with this product.
 *
 * If you have any questions please contact the copyright holder:
 * website: www.knime.org
 * email: contact@knime.org
 * -------------------------------------------------------------------
 * 
 * History
 *   01.03.2005 (mb): created
 *   23.05.2006 (mb): eliminated member holding ColorAttr
 *   21.06.2006 (bw & po): reviewed
 *   25.10.2006 (tg): cleanup
 *   31.10.2006 (tm, cs): reviewed
 */
package org.knime.core.data;

import java.io.Serializable;

/**
 * Key for a specific row which holds an identifier of type {@link DataCell}.
 * 
 * @see DataRow
 * 
 * @author Michael Berthold, University of Konstanz
 */
public final class RowKey implements Serializable {

    /** Private member holding non-null row id. */
<<<<<<< HEAD
    private final DataCell m_id;

    /**
     * Creates a row key based on a {@link DataCell}.
     * 
     * @param id identifier for a {@link DataRow}
     * @throws NullPointerException if argument is <code>null</code>
     */
    public RowKey(final DataCell id) {
        if (id == null) {
            throw new NullPointerException("Can't create RowKey with null id.");
        }
        m_id = id;
    }
=======
    private final String m_id;
>>>>>>> e116f9a6
    
    /**
     * Creates a row key based on a {@link String}. 
     * 
     * @param id identifier for a {@link DataRow}
     * @throws NullPointerException if argument is <code>null</code>
     */
    public RowKey(final String id) {
        this(new StringCell(id));
    }
<<<<<<< HEAD

    /**
     * Returns the row key as {@link DataCell}.
     * 
     * @return an non-null, ID for a row
     */
    public DataCell getId() {
=======
    
    /** @return Underlying string of this row key. */
    public String getString() {
>>>>>>> e116f9a6
        return m_id;
    }

    /**
     * Returns the string representation of this row id.
     * 
     * @see DataCell#toString()
     */
    @Override
    public String toString() {
        return m_id.toString();
    }

    /**
     * Compares two row keys by their {@link DataCell}.
     * 
     * @see DataCell#equals(Object)
     */
    @Override
    public boolean equals(final Object obj) {
        if (obj == this) {
            return true;
        }
        if (obj instanceof RowKey) {
            return ((RowKey)obj).m_id.equals(m_id);
        }
        return false;
    }

    /**
     * {@inheritDoc}
     */
    @Override
    public int hashCode() {
        return m_id.hashCode();
    }
    
    /**
     * Converts the given array of <code>RowKey</code>s to an array of
     * <code>String</code> elements by calling {@link RowKey#getString()}.
     * @param rowKeys an array of <code>RowKey</code> elements which can be null
     * @return an array of String elements
     */
    public static String[] toString(final RowKey... rowKeys) {
        if (rowKeys == null) {
            return (String[]) null;
        }
        String[] strs = new String[rowKeys.length];
        for (int i = 0; i < strs.length; i++) {
            strs[i] = rowKeys[i].getString();
        }
        return strs;
    }
    
    /**
     * Converts the given array of <code>String</code>s to an array of
     * <code>RowKey</code> elements by calling {@link #RowKey(String)}.
     * @param strs an array of <code>String</code> elements which can be null
     * @return an array of <code>RowKey</code> elements
     */
    public static RowKey[] toString(final String... strs) {
        if (strs == null) {
            return (RowKey[]) null;
        }
        RowKey[] rowKeys = new RowKey[strs.length];
        for (int i = 0; i < rowKeys.length; i++) {
            rowKeys[i] = new RowKey(strs[i]);
        }
        return rowKeys;
    }
    
}<|MERGE_RESOLUTION|>--- conflicted
+++ resolved
@@ -3,7 +3,7 @@
  * This source code, its documentation and all appendant files
  * are protected by copyright law. All rights reserved.
  *
- * Copyright, 2003 - 2007
+ * Copyright, 2003 - 2008
  * University of Konstanz, Germany
  * Chair for Bioinformatics and Information Mining (Prof. M. Berthold)
  * and KNIME GmbH, Konstanz, Germany
@@ -31,74 +31,41 @@
 import java.io.Serializable;
 
 /**
- * Key for a specific row which holds an identifier of type {@link DataCell}.
+ * Key for a specific row which holds an identifier of type {@link String}.
  * 
  * @see DataRow
- * 
  * @author Michael Berthold, University of Konstanz
  */
 public final class RowKey implements Serializable {
 
     /** Private member holding non-null row id. */
-<<<<<<< HEAD
-    private final DataCell m_id;
-
-    /**
-     * Creates a row key based on a {@link DataCell}.
-     * 
-     * @param id identifier for a {@link DataRow}
-     * @throws NullPointerException if argument is <code>null</code>
-     */
-    public RowKey(final DataCell id) {
-        if (id == null) {
-            throw new NullPointerException("Can't create RowKey with null id.");
-        }
-        m_id = id;
-    }
-=======
     private final String m_id;
->>>>>>> e116f9a6
     
     /**
      * Creates a row key based on a {@link String}. 
      * 
-     * @param id identifier for a {@link DataRow}
+     * @param id identifier for this key
      * @throws NullPointerException if argument is <code>null</code>
      */
     public RowKey(final String id) {
-        this(new StringCell(id));
+        if (id == null) {
+            throw new NullPointerException("Argument must not be null.");
+        }
+        m_id = id;
     }
-<<<<<<< HEAD
-
-    /**
-     * Returns the row key as {@link DataCell}.
-     * 
-     * @return an non-null, ID for a row
-     */
-    public DataCell getId() {
-=======
     
     /** @return Underlying string of this row key. */
     public String getString() {
->>>>>>> e116f9a6
         return m_id;
     }
 
-    /**
-     * Returns the string representation of this row id.
-     * 
-     * @see DataCell#toString()
-     */
+    /** {@inheritDoc} */
     @Override
     public String toString() {
-        return m_id.toString();
+        return getString();
     }
 
-    /**
-     * Compares two row keys by their {@link DataCell}.
-     * 
-     * @see DataCell#equals(Object)
-     */
+    /** {@inheritDoc} */
     @Override
     public boolean equals(final Object obj) {
         if (obj == this) {
