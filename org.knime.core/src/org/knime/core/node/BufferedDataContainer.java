/*
 * -------------------------------------------------------------------
 * This source code, its documentation and all appendant files
 * are protected by copyright law. All rights reserved.
 *
 * Copyright, 2003 - 2008
 * University of Konstanz, Germany
 * Chair for Bioinformatics and Information Mining (Prof. M. Berthold)
 * and KNIME GmbH, Konstanz, Germany
 *
 * You may not modify, publish, transmit, transfer or sell, reproduce,
 * create derivative works from, distribute, perform, display, or in
 * any way exploit any of the content, in whole or in part, except as
 * otherwise expressly permitted in writing by the copyright owner or
 * as specified in the license file distributed with this product.
 *
 * If you have any questions please contact the copyright holder:
 * website: www.knime.org
 * email: contact@knime.org
 * -------------------------------------------------------------------
 *
 * History
 *   Jul 17, 2006 (wiswedel): created
 */
package org.knime.core.node;

import java.util.Map;

import org.knime.core.data.DataTableSpec;
import org.knime.core.data.container.ContainerTable;
import org.knime.core.data.container.DataContainer;
import org.knime.core.internal.ReferencedFile;
import org.knime.core.node.workflow.SingleNodeContainer.MemoryPolicy;

/**
 * <code>DataContainer</code> to be used during a
 * <code>NodeModel</code>'s execution.
 * A <code>BufferedDataContainer</code> is special implementation of a
 * {@link DataContainer} whose <code>getTable()</code> returns a
 * {@link BufferedDataTable}, i.e. the return value of each
 * NodeModel's {@link NodeModel#execute(BufferedDataTable[], ExecutionContext)
 * execute} method.
<<<<<<< HEAD
 *
 * <p>Use a <code>BufferedDataContainer</code> when new data is aquired during
 * the execution or if it does not pay off to reference a node's input data
 * (it does pay off when you only append a column to the input data, for
 * instance). Please see the {@link ExecutionContext} for more details on how
 * to create <code>BufferedDataTable</code>'s.
 *
=======
 * 
 * <p>Use a <code>BufferedDataContainer</code> when new data is acquired during
 * the execution or if it does not pay off to reference a node's input data 
 * (it does pay off when you only append a column to the input data, for 
 * instance). Please see the {@link ExecutionContext} for more details on how 
 * to create <code>BufferedDataTable</code>'s.  
 * 
>>>>>>> 7ac70711
 * <p>To get a quick start how to use a <code>BufferedDataTable</code>, see
 * the following code:
 * <pre>
 * protected final BufferedDataTable[] execute(
 *      final BufferedDataTable[] data, final ExecutionContext exec)
 *      throws Exception {
 *  // the DataTableSpec of the final table
 *  DataTableSpec spec = new DataTableSpec(
 *          new DataColumnSpecCreator("A", StringCell.TYPE).createSpec(),
 *          new DataColumnSpecCreator("B", DoubleCell.TYPE).createSpec());
 *  // init the container
 *  BufferedDataContainer container = exec.createDataContainer(spec);
 *
 *  // add arbitrary number of rows to the container
 *  DataRow firstRow = new DefaultRow(new RowKey("first"), new DataCell[]{
 *      new StringCell("A1"), new DoubleCell(1.0)
 *  });
 *  container.addRowToTable(firstRow);
 *  DataRow secondRow = new DefaultRow(new RowKey("second"), new DataCell[]{
 *      new StringCell("B1"), new DoubleCell(2.0)
 *  });
 *  container.addRowToTable(secondRow);
 *
 *  // finally close the container and get the result table.
 *  container.close();
 *  BufferedDataTable result = container.getTable();
 *  ...
 *
 * </pre>
 * <p>For a more detailed explanation refer to the description of the
 * {@link DataContainer} class.
 *
 * @see DataContainer
 * @see ExecutionContext
 * @author Bernd Wiswedel, University of Konstanz
 */
public class BufferedDataContainer extends DataContainer {

    private final Node m_node;
    private final Map<Integer, ContainerTable> m_globalTableRepository;
    private final Map<Integer, ContainerTable> m_localTableRepository;
    private BufferedDataTable m_resultTable;

    /**
     * Creates new container.
     * @param spec The table spec.
     * @param initDomain Whether or not the spec's domain shall be used for
     * initialization.
     * @param node The owner of the outcome table.
     * @param maxCellsInMemory Number of cells to be kept in memory, if negative
     * use user settings (according to node)
<<<<<<< HEAD
     * @param globalTableRepository
=======
     * @param forceCopyOfBlobs The property whether to copy any blob cell 
     * being added, see {@link DataContainer#setForceCopyOfBlobs(boolean)}.
     * @param globalTableRepository 
>>>>>>> 7ac70711
     *        The global (WFM) table repository for blob (de)serialization.
     * @param localTableRepository
     *        The local (Node) table repository for blob (de)serialization.
     * @see DataContainer#DataContainer(DataTableSpec, boolean)
     */
<<<<<<< HEAD
    BufferedDataContainer(final DataTableSpec spec, final boolean initDomain,
            final Node node, final MemoryPolicy policy, final int maxCellsInMemory,
=======
    BufferedDataContainer(final DataTableSpec spec, final boolean initDomain, 
            final Node node, final int maxCellsInMemory, 
            final boolean forceCopyOfBlobs, 
>>>>>>> 7ac70711
            final Map<Integer, ContainerTable> globalTableRepository,
            final Map<Integer, ContainerTable> localTableRepository) {
        super(spec, initDomain, maxCellsInMemory < 0
                ? getMaxCellsInMemory(policy) : maxCellsInMemory);
        m_node = node;
        m_globalTableRepository = globalTableRepository;
        m_localTableRepository = localTableRepository;
        super.setForceCopyOfBlobs(forceCopyOfBlobs);
    }

    /**
     * Returns the number of cells to be kept in memory according to the
     * passed policy.
     * @param memPolicy the policy to apply
     * @return number of cells to be kept in memory
     */
    private static int getMaxCellsInMemory(final MemoryPolicy memPolicy) {
        if (memPolicy.equals(MemoryPolicy.CacheInMemory)) {
            return Integer.MAX_VALUE;
        } else if (memPolicy.equals(MemoryPolicy.CacheSmallInMemory)) {
            return DataContainer.MAX_CELLS_IN_MEMORY;
        } else {
            return 0;
        }
    }

    /** {@inheritDoc} */
    @Override
    protected int createInternalBufferID() {
        return BufferedDataTable.generateNewID();
    }

    /** Returns the table repository from this workflow.
     * {@inheritDoc}
     */
    @Override
    protected Map<Integer, ContainerTable> getGlobalTableRepository() {
        return m_globalTableRepository;
    }

    /**
     * Returns the local repository of tables. It contains tables that have
     * been created during the execution of a node.
     * {@inheritDoc}
     */
    @Override
    protected Map<Integer, ContainerTable> getLocalTableRepository() {
        return m_localTableRepository;
    }

    /**
     * Returns the content of this container in a BufferedDataTable. The result
     * can be returned, e.g. in a NodeModel's execute method.
     * {@inheritDoc}
     */
    @Override
    public BufferedDataTable getTable() {
        if (m_resultTable == null) {
            ContainerTable buffer = getBufferedTable();
            m_resultTable = new BufferedDataTable(buffer, buffer.getBufferID());
            m_resultTable.setOwnerRecursively(m_node);
        }
        return m_resultTable;
    }

    /**
     * Just delegates to {@link DataContainer#readFromZipDelayed(
     * ReferencedFile, DataTableSpec, int, Map)}
     * This method is available in this class to enable other classes in this
     * package to use it.
     * @param zipFileRef Delegated.
     * @param spec Delegated.
     * @param bufID Delegated.
     * @param bufferRep Delegated.
     * @return {@link DataContainer#readFromZipDelayed(
     *      ReferencedFile, DataTableSpec, int, Map)}
     */
    protected static ContainerTable readFromZipDelayed(
            final ReferencedFile zipFileRef, final DataTableSpec spec,
            final int bufID, final Map<Integer, ContainerTable> bufferRep) {
        return DataContainer.readFromZipDelayed(
                zipFileRef, spec, bufID, bufferRep);
    }
}<|MERGE_RESOLUTION|>--- conflicted
+++ resolved
@@ -40,23 +40,13 @@
  * {@link BufferedDataTable}, i.e. the return value of each
  * NodeModel's {@link NodeModel#execute(BufferedDataTable[], ExecutionContext)
  * execute} method.
-<<<<<<< HEAD
  *
- * <p>Use a <code>BufferedDataContainer</code> when new data is aquired during
+ * <p>Use a <code>BufferedDataContainer</code> when new data is acquired during
  * the execution or if it does not pay off to reference a node's input data
  * (it does pay off when you only append a column to the input data, for
  * instance). Please see the {@link ExecutionContext} for more details on how
  * to create <code>BufferedDataTable</code>'s.
  *
-=======
- * 
- * <p>Use a <code>BufferedDataContainer</code> when new data is acquired during
- * the execution or if it does not pay off to reference a node's input data 
- * (it does pay off when you only append a column to the input data, for 
- * instance). Please see the {@link ExecutionContext} for more details on how 
- * to create <code>BufferedDataTable</code>'s.  
- * 
->>>>>>> 7ac70711
  * <p>To get a quick start how to use a <code>BufferedDataTable</code>, see
  * the following code:
  * <pre>
@@ -106,28 +96,19 @@
      * @param initDomain Whether or not the spec's domain shall be used for
      * initialization.
      * @param node The owner of the outcome table.
+     * @param forceCopyOfBlobs The property whether to copy any blob cell 
      * @param maxCellsInMemory Number of cells to be kept in memory, if negative
      * use user settings (according to node)
-<<<<<<< HEAD
+     * being added, see {@link DataContainer#setForceCopyOfBlobs(boolean)}.
      * @param globalTableRepository
-=======
-     * @param forceCopyOfBlobs The property whether to copy any blob cell 
-     * being added, see {@link DataContainer#setForceCopyOfBlobs(boolean)}.
-     * @param globalTableRepository 
->>>>>>> 7ac70711
      *        The global (WFM) table repository for blob (de)serialization.
      * @param localTableRepository
      *        The local (Node) table repository for blob (de)serialization.
      * @see DataContainer#DataContainer(DataTableSpec, boolean)
      */
-<<<<<<< HEAD
     BufferedDataContainer(final DataTableSpec spec, final boolean initDomain,
-            final Node node, final MemoryPolicy policy, final int maxCellsInMemory,
-=======
-    BufferedDataContainer(final DataTableSpec spec, final boolean initDomain, 
-            final Node node, final int maxCellsInMemory, 
-            final boolean forceCopyOfBlobs, 
->>>>>>> 7ac70711
+            final Node node, final MemoryPolicy policy, 
+            final boolean forceCopyOfBlobs, final int maxCellsInMemory,
             final Map<Integer, ContainerTable> globalTableRepository,
             final Map<Integer, ContainerTable> localTableRepository) {
         super(spec, initDomain, maxCellsInMemory < 0
