--- conflicted
+++ resolved
@@ -3,7 +3,7 @@
  * This source code, its documentation and all appendant files
  * are protected by copyright law. All rights reserved.
  *
- * Copyright, 2003 - 2007
+ * Copyright, 2003 - 2008
  * University of Konstanz, Germany
  * Chair for Bioinformatics and Information Mining (Prof. M. Berthold)
  * and KNIME GmbH, Konstanz, Germany
@@ -31,12 +31,8 @@
  * 
  * @author Thomas Gabriel, University of Konstanz
  */
-<<<<<<< HEAD
-public interface ModelContentRO extends ConfigRO {
-=======
 public interface ModelContentRO 
         extends ConfigRO {
->>>>>>> e116f9a6
 
     /**
      * Returns a read-only <code>ModelContentRO</code> object from this config.
