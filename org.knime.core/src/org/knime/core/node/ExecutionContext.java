--- conflicted
+++ resolved
@@ -35,11 +35,8 @@
 import org.knime.core.data.container.RearrangeColumnsTable;
 import org.knime.core.data.container.TableSpecReplacerTable;
 import org.knime.core.data.container.WrappedTable;
-<<<<<<< HEAD
+import org.knime.core.node.Node.LoopRole;
 import org.knime.core.node.workflow.SingleNodeContainer.MemoryPolicy;
-=======
-import org.knime.core.node.Node.LoopRole;
->>>>>>> 7ac70711
 
 /**
  * An <code>ExecutionContext</code> provides storage capacities during a
@@ -259,15 +256,10 @@
      */
     public BufferedDataContainer createDataContainer(final DataTableSpec spec,
             final boolean initDomain, final int maxCellsInMemory) {
-<<<<<<< HEAD
+        boolean forceCopyOfBlobs = LoopRole.END.equals(m_node.getLoopRole());
         return new BufferedDataContainer(spec, initDomain, m_node,
-                m_memoryPolicy, maxCellsInMemory, m_globalTableRepository,
-=======
-        boolean forceCopyOfBlobs = LoopRole.END.equals(m_node.getLoopRole());
-        return new BufferedDataContainer(spec, initDomain, m_node, 
-                maxCellsInMemory, forceCopyOfBlobs, m_globalTableRepository, 
->>>>>>> 7ac70711
-                m_localTableRepository);
+                m_memoryPolicy, forceCopyOfBlobs, maxCellsInMemory, 
+                m_globalTableRepository, m_localTableRepository);
     }
 
     /**
