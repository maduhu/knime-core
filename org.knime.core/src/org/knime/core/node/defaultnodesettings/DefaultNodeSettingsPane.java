/* 
 * -------------------------------------------------------------------
 * This source code, its documentation and all appendant files
 * are protected by copyright law. All rights reserved.
 *
 * Copyright, 2003 - 2007
 * University of Konstanz, Germany
 * Chair for Bioinformatics and Information Mining (Prof. M. Berthold)
 * and KNIME GmbH, Konstanz, Germany
 *
 * You may not modify, publish, transmit, transfer or sell, reproduce,
 * create derivative works from, distribute, perform, display, or in
 * any way exploit any of the content, in whole or in part, except as
 * otherwise expressly permitted in writing by the copyright owner or
 * as specified in the license file distributed with this product.
 *
 * If you have any questions please contact the copyright holder:
 * website: www.knime.org
 * email: contact@knime.org
 * -------------------------------------------------------------------
 * 
 * History
 *   20.09.2005 (mb): created
 *   2006-05-24 (tm): reviewed
 */
package org.knime.core.node.defaultnodesettings;

import java.awt.Component;
import java.util.ArrayList;
import java.util.List;

import javax.swing.BorderFactory;
import javax.swing.Box;
import javax.swing.BoxLayout;
import javax.swing.JPanel;

import org.knime.core.data.DataTableSpec;
import org.knime.core.node.InvalidSettingsException;
import org.knime.core.node.NodeDialogPane;
import org.knime.core.node.NodeSettingsRO;
import org.knime.core.node.NodeSettingsWO;
import org.knime.core.node.NotConfigurableException;

/**
 * Default implementation for a NodeDialogPane that allows to add standard
 * DialogComponents which will be displayed in a standard way and automatically
 * stored and retrieved in the node settings objects.
 * 
 * @author M. Berthold, University of Konstanz
 */
public class DefaultNodeSettingsPane extends NodeDialogPane {

    /* The tabs' names. */
    private static final String TAB_TITLE = "Options";

    private final List<DialogComponent> m_dialogComponents;

    private JPanel m_compositePanel;

    private JPanel m_currentPanel;

    private String m_defaultTabTitle = TAB_TITLE;
    
    private Box m_currentBox;
    
    private boolean m_horizontal = false;

    /**
     * Constructor for DefaultNodeDialogPane.
     */
    public DefaultNodeSettingsPane() {
        super();
        m_dialogComponents = new ArrayList<DialogComponent>();
        createNewPanels();
        super.addTab(m_defaultTabTitle, m_compositePanel);
    }

    private void createNewPanels() {
        m_compositePanel = new JPanel();
        m_compositePanel.setLayout(new BoxLayout(m_compositePanel,
                BoxLayout.Y_AXIS));
        m_currentPanel = m_compositePanel;
        m_currentBox = createBox(m_horizontal);
        m_currentPanel.add(m_currentBox);
    }

    /**
     * Sets the title of the default tab that is created and used until you call
     * {@link #createNewTab}. If you are planning on creating more tabs make
     * sure to call this method before creating them (because this method moves
     * the default tab at the (currently) last position!).
     * 
     * @param tabTitle the new title of the first tab. Can't be null or empty.
     * @throws IllegalArgumentException if the title already used by another
     *             tab, or if the specified title is null or empty.
     */
    public void setDefaultTabTitle(final String tabTitle) {
        if ((tabTitle == null) || (tabTitle.length() == 0)) {
            throw new IllegalArgumentException("The title of a tab can't be "
                    + "null nor empty.");
        }
        if (tabTitle.equals(m_defaultTabTitle)) {
            return;
        }
        // check if we already have a tab with the new title
        if (super.getTab(tabTitle) != null) {
            throw new IllegalArgumentException("A tab with the specified new"
                    + " name (" + tabTitle + ") already exists.");
        }
        Component tab = super.getTab(m_defaultTabTitle);
        super.removeTab(m_defaultTabTitle);
        super.addTab(tabTitle, tab);
    }

    /**
     * Creates a new tab in the dialog. All components added from now on are
     * placed in that new tab. After creating a new tab the previous tab is no
     * longer accessible. If a tab with the same name was created before an
     * Exception is thrown. The new panel in the new tab has no group set (i.e.
<<<<<<< HEAD
     * has no border).
     * 
=======
     * has no border). The new tab is placed at the specified position (or at
     * the right most position, if the index is too big).
     *
>>>>>>> e116f9a6
     * @param tabTitle the title of the new tab to use from now on. Can't be
     *            null or empty.
     * @param index the index to place the new tab at. Can't be negative.
     * @throws IllegalArgumentException if you specify a title that is already
     *             been used by another tab. Or if the specified title is null
     *             or empty.
     * @see #setDefaultTabTitle(String)
     */
    public void createNewTabAt(final String tabTitle, final int index) {
        if ((tabTitle == null) || (tabTitle.length() == 0)) {
            throw new IllegalArgumentException("The title of a tab can't be "
                    + "null nor empty.");
        }
        // check if we already have a tab with the new title
        if (super.getTab(tabTitle) != null) {
            throw new IllegalArgumentException("A tab with the specified new"
                    + " name (" + tabTitle + ") already exists.");
        }
        createNewPanels();
        super.addTabAt(index, tabTitle, m_compositePanel);
    }

    /**
     * Creates a new tab in the dialog. All components added from now on are
     * placed in that new tab. After creating a new tab the previous tab is no
     * longer accessible. If a tab with the same name was created before an
     * Exception is thrown. The new panel in the new tab has no group set (i.e.
     * has no border). The tab is placed at the right most position.
     *
     * @param tabTitle the title of the new tab to use from now on. Can't be
     *            null or empty.
     * @throws IllegalArgumentException if you specify a title that is already
     *             been used by another tab. Or if the specified title is null
     *             or empty.
     * @see #setDefaultTabTitle(String)
     */
    public void createNewTab(final String tabTitle) {
        createNewTabAt(tabTitle, Integer.MAX_VALUE);
    }

    /**
     * Brings the specified tab to front and shows its components.
     *
     * @param tabTitle the title of the tab to select. If the specified title
     *            doesn't exist, this method does nothing.
     */
    public void selectTab(final String tabTitle) {
        setSelected(tabTitle);
    }

    /**
     * Creates a new dialog component group and closes the current one. From now
     * on the dialog components added with the addDialogComponent method are
     * added to the current group. The group is a bordered and titled panel.
     * 
     * @param title - the title of the new group.
     */
    public void createNewGroup(final String title) {
        checkForEmptyBox();
        m_currentPanel = createSubPanel(title);
        m_currentBox = createBox(m_horizontal);
        m_currentPanel.add(m_currentBox);
    }

    private JPanel createSubPanel(final String title) {
        JPanel panel = new JPanel();
        panel.setLayout(new BoxLayout(panel, BoxLayout.Y_AXIS));
        panel.setBorder(BorderFactory.createTitledBorder(BorderFactory
                .createEtchedBorder(), title));
        m_compositePanel.add(panel);
        return panel;
    }

    /**
     * Closes the current group. Further added dialog components are added to
     * the default panel outside any border.
     * 
     */
    public void closeCurrentGroup() {
        checkForEmptyBox();
        if (m_currentPanel.getComponentCount() == 0) {
            m_compositePanel.remove(m_currentPanel);
        }
        m_currentPanel = m_compositePanel;
        m_currentBox = createBox(m_horizontal);
        m_currentPanel.add(m_currentBox);
    }

    /**
     * Add a new DialogComponent to the underlying dialog. It will automatically
     * be added in the dialog and saved/loaded from/to the config.
     * 
     * @param diaC component to be added
     */
    public void addDialogComponent(final DialogComponent diaC) {
        m_dialogComponents.add(diaC);
        m_currentBox.add(diaC.getComponentPanel());
        addGlue(m_currentBox, m_horizontal);
    }
 
    /**
     * Changes the orientation the components get placed in the dialog.
     * @param horizontal <code>true</code> if the next components should be 
     * placed next to each other or <code>false</code> if the next components 
     * should be placed below each other.
     */
    public void setHorizontalPlacement(final boolean horizontal) {
        if (m_horizontal != horizontal) {
            m_horizontal = horizontal;
            checkForEmptyBox();
            m_currentBox = createBox(m_horizontal);
            m_currentPanel.add(m_currentBox);
        }
    }
    
    /**
     * Load settings for all registered components.
     * 
     * @param settings the <code>NodeSettings</code> to read from
     * @param specs the input specs
     * @throws NotConfigurableException if the node can currently not be
     *             configured
     */
    @Override
    public final void loadSettingsFrom(final NodeSettingsRO settings,
            final DataTableSpec[] specs) throws NotConfigurableException {
        assert settings != null;
        assert specs != null;

        for (DialogComponent comp : m_dialogComponents) {
            comp.loadSettingsFrom(settings, specs);
        }

        loadAdditionalSettingsFrom(settings, specs);
    }

    /**
     * Save settings of all registered <code>DialogComponents</code> into the
     * configuration object.
     * 
     * @param settings the <code>NodeSettings</code> to write into
     * @see NodeDialogPane#saveSettingsTo(NodeSettingsWO)
     * @throws InvalidSettingsException if the user has entered wrong values
     */
    @Override
    public final void saveSettingsTo(final NodeSettingsWO settings)
            throws InvalidSettingsException {
        for (DialogComponent comp : m_dialogComponents) {
            comp.saveSettingsTo(settings);
        }

        saveAdditionalSettingsTo(settings);
    }

    /**
     * This method can be overridden to load additional settings.
     * 
     * @param settings the <code>NodeSettings</code> to read from
     * @param specs the input specs
     * @throws NotConfigurableException if the node can currently not be
     *             configured
     */
    @SuppressWarnings("unused")
    public void loadAdditionalSettingsFrom(final NodeSettingsRO settings,
            final DataTableSpec[] specs) throws NotConfigurableException {
        assert settings != null;
        assert specs != null;
    }

    /**
     * This method can be overridden to save additional settings to the given
     * settings object.
     * 
     * @param settings the <code>NodeSettings</code> to write into
     * @see NodeDialogPane#saveSettingsTo(NodeSettingsWO)
     * @throws InvalidSettingsException if the user has entered wrong values
     */
    @SuppressWarnings("unused")
    public void saveAdditionalSettingsTo(final NodeSettingsWO settings)
            throws InvalidSettingsException {
        assert settings != null;
    }

    private void checkForEmptyBox() {
        if (m_currentBox.getComponentCount() == 0) {
            m_currentPanel.remove(m_currentBox);
        }
    }

    /**
     * @param currentBox
     * @param horizontal
     */
    private static void addGlue(final Box box, final boolean horizontal) {
        if (horizontal) {
            box.add(Box.createVerticalGlue());
        } else {
            box.add(Box.createHorizontalGlue());
        }
    }
    
    /**
     * @param horizontal <code>true</code> if the layout is horizontal
     * @return the box
     */
    private static Box createBox(final boolean horizontal) {
        final Box box;
        if (horizontal) {
            box = new Box(BoxLayout.X_AXIS);
            box.add(Box.createVerticalGlue());
        } else {
            box = new Box(BoxLayout.Y_AXIS);
            box.add(Box.createHorizontalGlue());
        }
         return box;
    }
}<|MERGE_RESOLUTION|>--- conflicted
+++ resolved
@@ -1,9 +1,9 @@
-/* 
+/*
  * -------------------------------------------------------------------
  * This source code, its documentation and all appendant files
  * are protected by copyright law. All rights reserved.
  *
- * Copyright, 2003 - 2007
+ * Copyright, 2003 - 2008
  * University of Konstanz, Germany
  * Chair for Bioinformatics and Information Mining (Prof. M. Berthold)
  * and KNIME GmbH, Konstanz, Germany
@@ -18,14 +18,13 @@
  * website: www.knime.org
  * email: contact@knime.org
  * -------------------------------------------------------------------
- * 
+ *
  * History
  *   20.09.2005 (mb): created
  *   2006-05-24 (tm): reviewed
  */
 package org.knime.core.node.defaultnodesettings;
 
-import java.awt.Component;
 import java.util.ArrayList;
 import java.util.List;
 
@@ -45,7 +44,7 @@
  * Default implementation for a NodeDialogPane that allows to add standard
  * DialogComponents which will be displayed in a standard way and automatically
  * stored and retrieved in the node settings objects.
- * 
+ *
  * @author M. Berthold, University of Konstanz
  */
 public class DefaultNodeSettingsPane extends NodeDialogPane {
@@ -60,9 +59,9 @@
     private JPanel m_currentPanel;
 
     private String m_defaultTabTitle = TAB_TITLE;
-    
+
     private Box m_currentBox;
-    
+
     private boolean m_horizontal = false;
 
     /**
@@ -86,18 +85,16 @@
 
     /**
      * Sets the title of the default tab that is created and used until you call
-     * {@link #createNewTab}. If you are planning on creating more tabs make
-     * sure to call this method before creating them (because this method moves
-     * the default tab at the (currently) last position!).
-     * 
+     * {@link #createNewTab}.
+     *
      * @param tabTitle the new title of the first tab. Can't be null or empty.
-     * @throws IllegalArgumentException if the title already used by another
+     * @throws IllegalArgumentException if the title is already used by another
      *             tab, or if the specified title is null or empty.
      */
     public void setDefaultTabTitle(final String tabTitle) {
         if ((tabTitle == null) || (tabTitle.length() == 0)) {
             throw new IllegalArgumentException("The title of a tab can't be "
-                    + "null nor empty.");
+                    + "null or empty.");
         }
         if (tabTitle.equals(m_defaultTabTitle)) {
             return;
@@ -107,9 +104,8 @@
             throw new IllegalArgumentException("A tab with the specified new"
                     + " name (" + tabTitle + ") already exists.");
         }
-        Component tab = super.getTab(m_defaultTabTitle);
-        super.removeTab(m_defaultTabTitle);
-        super.addTab(tabTitle, tab);
+        super.renameTab(m_defaultTabTitle, tabTitle);
+        m_defaultTabTitle = tabTitle;
     }
 
     /**
@@ -117,14 +113,9 @@
      * placed in that new tab. After creating a new tab the previous tab is no
      * longer accessible. If a tab with the same name was created before an
      * Exception is thrown. The new panel in the new tab has no group set (i.e.
-<<<<<<< HEAD
-     * has no border).
-     * 
-=======
      * has no border). The new tab is placed at the specified position (or at
      * the right most position, if the index is too big).
      *
->>>>>>> e116f9a6
      * @param tabTitle the title of the new tab to use from now on. Can't be
      *            null or empty.
      * @param index the index to place the new tab at. Can't be negative.
@@ -179,7 +170,7 @@
      * Creates a new dialog component group and closes the current one. From now
      * on the dialog components added with the addDialogComponent method are
      * added to the current group. The group is a bordered and titled panel.
-     * 
+     *
      * @param title - the title of the new group.
      */
     public void createNewGroup(final String title) {
@@ -201,7 +192,7 @@
     /**
      * Closes the current group. Further added dialog components are added to
      * the default panel outside any border.
-     * 
+     *
      */
     public void closeCurrentGroup() {
         checkForEmptyBox();
@@ -216,7 +207,7 @@
     /**
      * Add a new DialogComponent to the underlying dialog. It will automatically
      * be added in the dialog and saved/loaded from/to the config.
-     * 
+     *
      * @param diaC component to be added
      */
     public void addDialogComponent(final DialogComponent diaC) {
@@ -224,11 +215,11 @@
         m_currentBox.add(diaC.getComponentPanel());
         addGlue(m_currentBox, m_horizontal);
     }
- 
+
     /**
      * Changes the orientation the components get placed in the dialog.
-     * @param horizontal <code>true</code> if the next components should be 
-     * placed next to each other or <code>false</code> if the next components 
+     * @param horizontal <code>true</code> if the next components should be
+     * placed next to each other or <code>false</code> if the next components
      * should be placed below each other.
      */
     public void setHorizontalPlacement(final boolean horizontal) {
@@ -239,10 +230,10 @@
             m_currentPanel.add(m_currentBox);
         }
     }
-    
+
     /**
      * Load settings for all registered components.
-     * 
+     *
      * @param settings the <code>NodeSettings</code> to read from
      * @param specs the input specs
      * @throws NotConfigurableException if the node can currently not be
@@ -264,7 +255,7 @@
     /**
      * Save settings of all registered <code>DialogComponents</code> into the
      * configuration object.
-     * 
+     *
      * @param settings the <code>NodeSettings</code> to write into
      * @see NodeDialogPane#saveSettingsTo(NodeSettingsWO)
      * @throws InvalidSettingsException if the user has entered wrong values
@@ -281,7 +272,7 @@
 
     /**
      * This method can be overridden to load additional settings.
-     * 
+     *
      * @param settings the <code>NodeSettings</code> to read from
      * @param specs the input specs
      * @throws NotConfigurableException if the node can currently not be
@@ -297,7 +288,7 @@
     /**
      * This method can be overridden to save additional settings to the given
      * settings object.
-     * 
+     *
      * @param settings the <code>NodeSettings</code> to write into
      * @see NodeDialogPane#saveSettingsTo(NodeSettingsWO)
      * @throws InvalidSettingsException if the user has entered wrong values
@@ -325,7 +316,7 @@
             box.add(Box.createHorizontalGlue());
         }
     }
-    
+
     /**
      * @param horizontal <code>true</code> if the layout is horizontal
      * @return the box
