--- conflicted
+++ resolved
@@ -8,34 +8,4 @@
             </message_arguments>
         </filter>
     </resource>
-<<<<<<< HEAD
-    <resource path="src/eclipse/org/knime/core/node/CopyNodePersistor.java" type="org.knime.core.node.CopyNodePersistor">
-        <filter id="643842064">
-            <message_arguments>
-                <message_argument value="IFileStoreHandler"/>
-                <message_argument value="CopyNodePersistor"/>
-                <message_argument value="getFileStoreHandler()"/>
-            </message_arguments>
-        </filter>
-    </resource>
-    <resource path="src/eclipse/org/knime/core/node/NodeContentPersistor.java" type="org.knime.core.node.NodeContentPersistor">
-        <filter id="643842064">
-            <message_arguments>
-                <message_argument value="IFileStoreHandler"/>
-                <message_argument value="NodeContentPersistor"/>
-                <message_argument value="getFileStoreHandler()"/>
-            </message_arguments>
-        </filter>
-    </resource>
-    <resource path="src/eclipse/org/knime/core/node/workflow/execresult/NodeExecutionResult.java" type="org.knime.core.node.workflow.execresult.NodeExecutionResult">
-        <filter id="643842064">
-            <message_arguments>
-                <message_argument value="IFileStoreHandler"/>
-                <message_argument value="NodeExecutionResult"/>
-                <message_argument value="getFileStoreHandler()"/>
-            </message_arguments>
-        </filter>
-    </resource>
-=======
->>>>>>> 23df9b6d
 </component>